--- conflicted
+++ resolved
@@ -38,22 +38,9 @@
 
 EXPOSE 8000
 
-<<<<<<< HEAD
-# 1. Copy the entrypoint script into the container
-COPY docker/entrypoint.sh /usr/local/bin/entrypoint.sh
-
-# 2. Ensure it is executable inside the container
-RUN chmod +x /usr/local/bin/entrypoint.sh
-
-# 3. Set the Entrypoint
-# This script will run first, and then it will execute the CMD
-ENTRYPOINT ["/usr/local/bin/entrypoint.sh"]
-
-=======
 COPY docker/entrypoint.sh /usr/local/bin/entrypoint.sh
 
 RUN chmod +x /usr/local/bin/entrypoint.sh
 
 ENTRYPOINT ["/usr/local/bin/entrypoint.sh"]
->>>>>>> 881f14a1
 CMD ["python", "api/api.py"]