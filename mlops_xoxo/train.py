# train.py
import os
from dotenv import load_dotenv
import yaml
import torch
from torch.utils.data import Dataset, DataLoader
from torchvision import transforms
from pathlib import Path
from PIL import Image
import random
from tqdm import tqdm
import mlflow
import mlflow.pytorch
<<<<<<< HEAD
from mlops_xoxo.utils.mlflow_run_decorator import mlflow_run
=======
>>>>>>> d702304d
import pandas as pd
from codecarbon import EmissionsTracker

with open("params.yaml") as f:
    params = yaml.safe_load(f)

load_dotenv()
mlflow_uri = os.getenv("MLFLOW_TRACKING_URI")
if mlflow_uri:
    mlflow.set_tracking_uri(mlflow_uri)
mlflow_username = os.getenv("MLFLOW_TRACKING_USERNAME")
mlflow_password = os.getenv("MLFLOW_TRACKING_PASSWORD")
if mlflow_username and mlflow_password:
    os.environ["MLFLOW_TRACKING_USERNAME"] = mlflow_username
    os.environ["MLFLOW_TRACKING_PASSWORD"] = mlflow_password

run_name = params['mlflow'].get('run_name', 'default_run')


# Device setup
device_param = params['training']['device'].lower()
if device_param == 'cuda' and torch.cuda.is_available():
    DEVICE = torch.device('cuda')
elif device_param == 'mps' and getattr(torch.backends, 'mps', None) is not None:
    DEVICE = torch.device('mps')
else:
    DEVICE = torch.device('cpu')
print("Using device:", DEVICE)

BATCH = params['training']['batch_size']
EPOCHS = params['training']['epochs']
LR = float(params['training']['lr'])
MARGIN = float(params['training']['margin'])
WEIGHT_DECAY = float(params['training']['weight_decay'])

DATA_DIR = Path(params['dataset']['processed_dir']) / 'train'
VAL_DIR = Path(params['dataset']['processed_dir']) / 'val'
# Dataset and triplet sampling
class FaceDataset(Dataset):
    def __init__(self, root, transform=None):
        self.root = Path(root)
        self.transform = transform
        self.samples = []
        self.classes = sorted([p.name for p in self.root.iterdir() if p.is_dir()])
        self.class_to_idx = {c:i for i,c in enumerate(self.classes)}
        for c in self.classes:
            for img in (self.root / c).glob('*.jpg'):
                self.samples.append((str(img), self.class_to_idx[c]))
        # index per class
        self.class_indices = {}
        for idx, (_, label) in enumerate(self.samples):
            self.class_indices.setdefault(label, []).append(idx)

    def __len__(self):
        return len(self.samples)

    def __getitem__(self, idx):
        img_path, label = self.samples[idx]
        img = Image.open(img_path).convert('RGB')
        if self.transform:
            img = self.transform(img)
        return img, label

    def sample_triplet(self):
        anchor_label = random.choice(list(self.class_indices.keys()))
        anchor_idx = random.choice(self.class_indices[anchor_label])
        pos_idx = random.choice([i for i in self.class_indices[anchor_label] if i != anchor_idx])
        neg_label = random.choice([l for l in self.class_indices.keys() if l != anchor_label])
        neg_idx = random.choice(self.class_indices[neg_label])
        return anchor_idx, pos_idx, neg_idx

# Transforms
transform = transforms.Compose([
    transforms.ToTensor(),
    transforms.Normalize([0.5,0.5,0.5],[0.5,0.5,0.5])
])

train_ds = FaceDataset(DATA_DIR, transform=transform)
train_loader = DataLoader(train_ds, batch_size=BATCH, shuffle=True, num_workers=0)

val_ds = FaceDataset(VAL_DIR, transform=transform)
val_loader = DataLoader(val_ds, batch_size=BATCH, shuffle=False, num_workers=0)
print(val_ds.classes)
# Model and optimizer (MobileNetV2 + ArcFace)
from torchvision import models
import torch.nn.functional as F

class MobileFace(torch.nn.Module):
    def __init__(self, emb_size=512):
        super().__init__()
        backbone = models.mobilenet_v2(weights='IMAGENET1K_V1')
        self.backbone = backbone.features
        self.pool = torch.nn.AdaptiveAvgPool2d(1)
        self.fc = torch.nn.Linear(backbone.last_channel, emb_size)
        self.bn = torch.nn.BatchNorm1d(emb_size)

    def forward(self, x):
        x = self.backbone(x)
        x = self.pool(x).flatten(1)
        x = self.fc(x)
        x = self.bn(x)
        return F.normalize(x)

class ArcFaceHead(torch.nn.Module):
    def __init__(self, emb_size, num_classes, scale=64.0, margin=0.5):
        super().__init__()
        self.weight = torch.nn.Parameter(torch.FloatTensor(num_classes, emb_size))
        torch.nn.init.xavier_uniform_(self.weight)
        self.scale = scale
        self.margin = margin

    def forward(self, embeddings, labels):
        cosine = F.linear(F.normalize(embeddings), F.normalize(self.weight))
        theta = torch.acos(torch.clamp(cosine, -1+1e-7, 1-1e-7))
        target_logit = torch.cos(theta + self.margin)
        one_hot = F.one_hot(labels, num_classes=cosine.size(1)).float()
        logits = cosine * (1 - one_hot) + target_logit * one_hot
        return logits * self.scale

# Model and optimizer
NUM_CLASSES = len(train_ds.classes)
model = MobileFace(emb_size=512).to(DEVICE)
arcface = ArcFaceHead(emb_size=512, num_classes=NUM_CLASSES, scale=64.0, margin=MARGIN).to(DEVICE)
optimizer = torch.optim.Adam(list(model.parameters()) + list(arcface.parameters()), lr=LR, weight_decay=WEIGHT_DECAY)
criterion = torch.nn.CrossEntropyLoss()

emissions_output_path = "reports/emissions.csv"
Path("reports").mkdir(parents=True, exist_ok=True)


def train_model():
    mlflow.log_params({'batch_size': BATCH, 'epochs': EPOCHS, 'lr': LR, 'margin': MARGIN, 'weight_decay': WEIGHT_DECAY})

    print("\nStarting CodeCarbon Emissions Tracker.")

    # Initialize the tracker with a project name for better organization
    # Context manager ensures the tracker stops automatically
    with EmissionsTracker(project_name="Face_embedding", output_file=emissions_output_path) as tracker:

        for epoch in range(EPOCHS):
            with mlflow.start_run(nested=True, run_name=f"epoch_{epoch}") as epoch_run:
                model.train()
                total_loss = 0.0

                for images, labels in tqdm(train_loader, desc=f'Epoch {epoch}'):
                    images, labels = images.to(DEVICE), labels.to(DEVICE)

                    emb = model(images)
                    logits = arcface(emb, labels)  # apply ArcFace margin
                    loss = criterion(logits, labels)  # CE loss with margin-adjusted logits

                    optimizer.zero_grad()
                    loss.backward()
                    optimizer.step()
                    total_loss += loss.item()

                avg_loss = total_loss / max(1, len(train_loader))
                mlflow.log_metric('train_loss', avg_loss, step=epoch)
                print(f'Epoch {epoch} avg loss {avg_loss:.4f}')

                # Validation
                model.eval()
                val_loss = 0.0
                correct = 0
                total = 0
                with torch.no_grad():
                    for images, labels in val_loader:
                        images, labels = images.to(DEVICE), labels.to(DEVICE)
                        emb = model(images)
                        logits = arcface(emb, labels)
                        loss = criterion(logits, labels)
                        val_loss += loss.item()
                        preds = torch.argmax(logits, dim=1)
                        correct += (preds == labels).sum().item()
                        total += labels.size(0)
                val_loss /= max(1, len(val_loader))
                val_acc = correct / max(1, total)
                mlflow.log_metric('val_loss', val_loss, step=epoch)
                mlflow.log_metric('val_accuracy', val_acc, step=epoch)
                print(f'Validation loss {val_loss:.4f}, acc {val_acc:.4f}')
            
        # Log the final emissions to MLflow
        if Path(emissions_output_path).exists(): 
            # Read the last entry from emissions.csv to get all the details
            try:
                df = pd.read_csv(emissions_output_path).tail(1) 
                
                # Log the key environmental metrics
                mlflow.log_metric('carbon_emissions_kg_co2', df['emissions'].iloc[0])
                mlflow.log_metric('energy_consumed_kwh', df['energy_consumed'].iloc[0])
                mlflow.log_param('compute_location', f"{df['country_name'].iloc[0]} ({df['region'].iloc[0]})")
                
                print(f"CodeCarbon successfully logged {df['emissions'].iloc[0]:.6f} kg CO₂ to MLflow.")

            except Exception as e:
                print(f"Error logging CodeCarbon metrics to MLflow: {e}")

    # Save model
    model_dir = Path('models/face_embedding')
    model_dir.mkdir(parents=True, exist_ok=True)
    model_path = model_dir / 'mobilenetv2_arcface_epoch_last.pt'
    torch.save(model.state_dict(), model_path)
    mlflow.log_artifact(str(model_path))
    mlflow.pytorch.log_model(model, 'pytorch_model')
    print(f'Training finished — model saved to {model_dir}')


if __name__ == "__main__":
    # Get experiment id or create one
    experiment_id = params['mlflow'].get('experiment_id')
    if not experiment_id:
        experiment_name = params['mlflow'].get('experiment_name', 'face_embedding')
        mlflow.set_experiment(experiment_name)
        experiment = mlflow.get_experiment_by_name(experiment_name)
        experiment_id = experiment.experiment_id
        params['mlflow']['experiment_id'] = experiment_id
        with open("params.yaml", "w") as f:
            yaml.safe_dump(params, f)
    else:
        mlflow.set_experiment(params['mlflow'].get('experiment_name', 'face_embedding'))

    # Start top-level run with experiment_id
    with mlflow.start_run(experiment_id=experiment_id, run_name=run_name) as parent:
        params['mlflow']['run_id'] = parent.info.run_id
        with open("params.yaml", "w") as f:
            yaml.safe_dump(params, f)
        # Nested run for training
        with mlflow.start_run(nested=True, run_name="train_model"):
            train_model()<|MERGE_RESOLUTION|>--- conflicted
+++ resolved
@@ -11,10 +11,6 @@
 from tqdm import tqdm
 import mlflow
 import mlflow.pytorch
-<<<<<<< HEAD
-from mlops_xoxo.utils.mlflow_run_decorator import mlflow_run
-=======
->>>>>>> d702304d
 import pandas as pd
 from codecarbon import EmissionsTracker
 
