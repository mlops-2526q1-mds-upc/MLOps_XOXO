# eval.py
import yaml
import torch
from facenet_pytorch import InceptionResnetV1
from torchvision import transforms
from pathlib import Path
from PIL import Image
import numpy as np
from collections import defaultdict
import json
import mlflow
from dotenv import load_dotenv
import os
from utils.mlflow_run_decorator import mlflow_run
<<<<<<< HEAD

# Load env variables
load_dotenv()
mlflow_uri = os.getenv("MLFLOW_TRACKING_URI")
experiment_name = os.getenv("MLFLOW_EXPERIMENT_NAME", "default")

# MLflow setup
if mlflow_uri:
    mlflow.set_tracking_uri(mlflow_uri)
mlflow.set_experiment(experiment_name)
=======
# Load params
with open("params.yaml") as f:
    params = yaml.safe_load(f)
>>>>>>> d702304d

# Device setup
DEVICE = torch.device('mps') if getattr(torch.backends, 'mps', None) else torch.device('cpu')
print("Using device:", DEVICE)

# Empty placeholders globally so Python doesn't crash the import
params = None
model = None
transform = None
manifest = None

@mlflow_run
def evaluate_model():
    global params, model, transform, manifest

    # Load parameters
    with open('params.yaml') as f:
        params = yaml.safe_load(f)

    # Load model
    model_path = Path('models/face_embedding/facenet_epoch_last.pt')
    model = InceptionResnetV1(pretrained=None, classify=False).to(DEVICE)
    state_dict = torch.load(model_path, map_location=DEVICE)
    model.load_state_dict(state_dict, strict=False)  # ignore extra logits keys
    model.eval()

    # Image transform
    transform = transforms.Compose([
        transforms.ToTensor(),
        transforms.Normalize([0.5,0.5,0.5],[0.5,0.5,0.5])
    ])

    # Load manifest
    OUT = Path(params['dataset']['processed_dir'])
    manifest = json.load(open(OUT /'splits'/ 'manifest.json'))

    # Build gallery: mean embedding per identity from train
    gallery = {}
    embs_by_id = defaultdict(list)
    for img_path in manifest['train']:
        id_ = Path(img_path).parent.name
        img = Image.open(img_path).convert('RGB')
        t = transform(img).unsqueeze(0).to(DEVICE)
        e = model(t).detach().cpu().numpy()[0]
        embs_by_id[id_].append(e)

    for k, v in embs_by_id.items():
        gallery[k] = np.mean(v, axis=0)

    # Evaluate top-1 nearest neighbor accuracy on test set
    correct, total = 0, 0
    predictions = []
    for img_path in manifest['test']:
        true_id = Path(img_path).parent.name
        img = Image.open(img_path).convert('RGB')
        t = transform(img).unsqueeze(0).to(DEVICE)
        e = model(t).detach().cpu().numpy()[0]
        sims = {k: e.dot(v) / (np.linalg.norm(e)*np.linalg.norm(v)) for k,v in gallery.items()}
        pred = max(sims, key=sims.get)
        if pred == true_id:
            correct += 1
        total += 1
        predictions.append({
            'image_path': img_path,
            'true_id': true_id,
            'predicted_id': pred
        })

    acc = correct / total if total else 0
    print('Top-1 NN accuracy:', acc)

    # Log to MLflow
    mlflow.log_metric('top1_accuracy', acc)
    mlflow.log_param('eval_total', total)
    mlflow.log_param('model_path', str(model_path))
    
    # Save artifacts
    reports_dir = Path('reports')
    reports_dir.mkdir(exist_ok=True)
    summary_file = reports_dir / 'eval_summary.txt'
    with open(summary_file, 'w') as f:
        f.write(f'top1_accuracy: {acc}\n')
        f.write(f'eval_total: {total}\n')
    mlflow.log_artifact(str(summary_file))

    predictions_file = reports_dir / 'eval_predictions.json'
    with open(predictions_file, 'w') as f:
        json.dump(predictions, f, indent=2)
    mlflow.log_artifact(str(predictions_file))

if __name__ == "__main__":
    evaluate_model()<|MERGE_RESOLUTION|>--- conflicted
+++ resolved
@@ -12,22 +12,9 @@
 from dotenv import load_dotenv
 import os
 from utils.mlflow_run_decorator import mlflow_run
-<<<<<<< HEAD
-
-# Load env variables
-load_dotenv()
-mlflow_uri = os.getenv("MLFLOW_TRACKING_URI")
-experiment_name = os.getenv("MLFLOW_EXPERIMENT_NAME", "default")
-
-# MLflow setup
-if mlflow_uri:
-    mlflow.set_tracking_uri(mlflow_uri)
-mlflow.set_experiment(experiment_name)
-=======
 # Load params
 with open("params.yaml") as f:
     params = yaml.safe_load(f)
->>>>>>> d702304d
 
 # Device setup
 DEVICE = torch.device('mps') if getattr(torch.backends, 'mps', None) else torch.device('cpu')
