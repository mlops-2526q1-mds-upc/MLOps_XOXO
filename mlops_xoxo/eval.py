--- conflicted
+++ resolved
@@ -31,45 +31,12 @@
 DEVICE = torch.device('mps') if getattr(torch.backends, 'mps', None) else torch.device('cpu')
 print("Using device:", DEVICE)
 
-<<<<<<< HEAD
-# Empty placeholders globally so Python doesn't crash the import
-params = None
-model = None
-transform = None
-manifest = None
-=======
 # Load model
 model_path = Path('models/face_embedding/mobilenetv2_arcface_epoch_last.pt')
 model = MobileFace().to(DEVICE)
 state_dict = torch.load(model_path, map_location=DEVICE)
 model.load_state_dict(state_dict, strict=False)  # ignore extra logits keys
 model.eval()
-
-# Image transform
-transform = transforms.Compose([
-    transforms.ToTensor(),
-    transforms.Normalize([0.5,0.5,0.5],[0.5,0.5,0.5])
-])
-
-# Load manifest
-OUT = Path(params['dataset']['processed_dir'])
-manifest = json.load(open(OUT /'splits'/ 'manifest.json'))
->>>>>>> f694e44e
-
-
-def evaluate_model():
-    global params, model, transform, manifest
-
-    # Load parameters
-    with open('params.yaml') as f:
-        params = yaml.safe_load(f)
-
-    # Load model
-    model_path = Path('models/face_embedding/facenet_epoch_last.pt')
-    model = InceptionResnetV1(pretrained=None, classify=False).to(DEVICE)
-    state_dict = torch.load(model_path, map_location=DEVICE)
-    model.load_state_dict(state_dict, strict=False)  # ignore extra logits keys
-    model.eval()
 
     # Image transform
     transform = transforms.Compose([
@@ -81,6 +48,8 @@
     OUT = Path(params['dataset']['processed_dir'])
     manifest = json.load(open(OUT /'splits'/ 'manifest.json'))
 
+
+def evaluate_model():
     # Build gallery: mean embedding per identity from train
     gallery = {}
     embs_by_id = defaultdict(list)
