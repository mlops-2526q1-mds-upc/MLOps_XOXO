--- conflicted
+++ resolved
@@ -40,11 +40,8 @@
     "python-multipart>=0.0.6",
     "streamlit>=1.51.0",
     "requests>=2.32.5",
-<<<<<<< HEAD
     "httpx",
     "prometheus-fastapi-instrumentator>=7.1.0",
-=======
->>>>>>> 881f14a1
 ]
 
 [dependency-groups]
