--- conflicted
+++ resolved
@@ -25,15 +25,12 @@
     "pyyaml",
     "dotenv",
     "codecarbon>=3.0.5",
-<<<<<<< HEAD
     "onnx>=1.14.0",
     "onnx2pytorch>=0.2.0",
     "onnxruntime>=1.15.0",
-=======
     "pylint>=3.3.8",
     "flake8>=7.3.0",
     "pytest-mock>=3.15.1",
->>>>>>> 79f15ad5
 ]
 
 [dependency-groups]
